[package]
name = "ltbridge"
version = "0.1.0"
edition = "2021"
rust-version = "1.79.0"
authors = ["caibirdme <492877816@qq.com>"]
# See more keys and their definitions at https://doc.rust-lang.org/cargo/reference/manifest.html

[workspace]
members = [
    ".",
    "common",
    "logql",
    "sqlbuilder",
    "traceql"
]

[workspace.dependencies]
nom ={ version = "7.1.3" }
humantime-serde = { version = "1.1.1" }
itertools = { version = "0.13.0" }
ordered-float = { version = "4.2.0" }
humantime = { version = "2.1.0" }
chrono = { version = "0.4.38", features = ["serde"] }
pretty_assertions = "1.4.0"

[dependencies]
anyhow = "1.0.86"
async-trait = "0.1.81"
axum = { version = "0.7.5", features = ["default"] }
axum-extra = { version = "0.9.3", features = ["protobuf"] }
axum-valid = "0.19.0"
<<<<<<< HEAD
chrono = { workspace = true }
common = { path = "common" }
=======
chrono = { version = "0.4.38", features = ["serde"] }
clickhouse = "0.11.6"
>>>>>>> a0ec595d
config = { version = "0.14.0" }
databend-driver = { version = "0.19.5" }
dyn-clone = "1.0.17"
hex = { version = "0.4.3" }
http = "1.1.0"
humantime-serde = { version = "1.1.1" }
itertools = { version = "0.13.0" }
lazy_static = "1.5.0"
logql = { path = "logql" }
moka = { version = "0.12.8", features = ["default", "sync"] }
opentelemetry = { version = "0.23.0", features = ["metrics"] }
opentelemetry-prometheus = "0.16.0"
opentelemetry-proto = { version = "0.6.0", features = ["full"] }
opentelemetry-semantic-conventions = { version = "0.16.0" }
opentelemetry_sdk = { version = "0.23.0", features = ["metrics"] }
ordered-float = { version = "4.2.1" }
prometheus = "0.13.4"
prost = { version = "0.12.6" }
reqwest = { version = "0.12.5", features = ["json", "native-tls-vendored", "gzip"], default-features = false }
serde = { version = "1.0.204", features = ["derive"] }
serde_json = { version = "1.0.120" }
<<<<<<< HEAD
serde_with = { version = "3.8.3", features = ["json"] }
sqlbuilder = { path = "sqlbuilder" }
thiserror = { version = "1.0.62" }
tokio = { version = "1.38.0", features = ["full"] }
=======
serde_with = { version = "3.9.0", features = ["json"] }
thiserror = { version = "1.0.63" }
tokio = { version = "1.38.1", features = ["full"] }
>>>>>>> a0ec595d
tokio-stream = { version = "0.1.15" }
tower = { version = "0.4.13" }
tower-http = { version = "0.5.2", features = [
    "trace",
    "timeout",
    "compression-gzip",
    "decompression-gzip",
] }
traceql = { path = "traceql" }
tracing = { version = "0.1.40" }
tracing-subscriber = { version = "0.3.18", features = [
    "default",
    "env-filter",
    "json",
] }
url = "2.5.2"
validator = { version = "0.18.1", features = ["derive"] }

[dev-dependencies]
pretty_assertions = {workspace = true}
serde_urlencoded = "0.7.1"
serde_yaml = "0.9.34"
sqlparser = "0.48.0"

[build-dependencies]
anyhow = "1.0.82"
prost-build = { version = "0.13.1", features = ["default", "cleanup-markdown"] }<|MERGE_RESOLUTION|>--- conflicted
+++ resolved
@@ -30,13 +30,8 @@
 axum = { version = "0.7.5", features = ["default"] }
 axum-extra = { version = "0.9.3", features = ["protobuf"] }
 axum-valid = "0.19.0"
-<<<<<<< HEAD
 chrono = { workspace = true }
 common = { path = "common" }
-=======
-chrono = { version = "0.4.38", features = ["serde"] }
-clickhouse = "0.11.6"
->>>>>>> a0ec595d
 config = { version = "0.14.0" }
 databend-driver = { version = "0.19.5" }
 dyn-clone = "1.0.17"
@@ -58,16 +53,10 @@
 reqwest = { version = "0.12.5", features = ["json", "native-tls-vendored", "gzip"], default-features = false }
 serde = { version = "1.0.204", features = ["derive"] }
 serde_json = { version = "1.0.120" }
-<<<<<<< HEAD
-serde_with = { version = "3.8.3", features = ["json"] }
+serde_with = { version = "3.9.0", features = ["json"] }
 sqlbuilder = { path = "sqlbuilder" }
-thiserror = { version = "1.0.62" }
-tokio = { version = "1.38.0", features = ["full"] }
-=======
-serde_with = { version = "3.9.0", features = ["json"] }
 thiserror = { version = "1.0.63" }
 tokio = { version = "1.38.1", features = ["full"] }
->>>>>>> a0ec595d
 tokio-stream = { version = "0.1.15" }
 tower = { version = "0.4.13" }
 tower-http = { version = "0.5.2", features = [
