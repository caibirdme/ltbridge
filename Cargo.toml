--- conflicted
+++ resolved
@@ -89,11 +89,7 @@
 serde_urlencoded = "0.7.1"
 serde_yaml = "0.9.34"
 sqlparser = "0.53.0"
-<<<<<<< HEAD
-criterion = { version = "0.5", features = ["html_reports"] }
-=======
 streamstore = { path = "streamstore" }
->>>>>>> 93e93a9c
 
 [build-dependencies]
 anyhow = "1.0.95"
