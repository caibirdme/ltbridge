--- conflicted
+++ resolved
@@ -36,13 +36,8 @@
 bytes = "1.9.0"
 chrono = { workspace = true }
 common = { path = "common" }
-<<<<<<< HEAD
-config = { version = "0.15.4" }
-dashmap = "5.5.3"
-=======
 config = { version = "0.15.5" }
 dashmap = "6.1.0"
->>>>>>> 056402df
 databend-driver = { version = "0.25.0" }
 dyn-clone = "1.0.17"
 flate2 = "1.0.35"
