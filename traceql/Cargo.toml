[package]
name = "traceql"
version = "0.1.0"
edition = "2021"
rust-version = "1.76.0"
authors = ["caibirdme <492877816@qq.com>"]

[dependencies]
<<<<<<< HEAD
nom = { workspace = true }
ordered-float = { workspace = true }
humantime = { workspace = true }
=======
nom = { version = "7.1.3" }
ordered-float = { version = "4.2.1" }
humantime = { version = "2.1.0" }
>>>>>>> e8074301


[dev-dependencies]
pretty_assertions = { workspace = true }<|MERGE_RESOLUTION|>--- conflicted
+++ resolved
@@ -6,15 +6,9 @@
 authors = ["caibirdme <492877816@qq.com>"]
 
 [dependencies]
-<<<<<<< HEAD
-nom = { workspace = true }
-ordered-float = { workspace = true }
-humantime = { workspace = true }
-=======
 nom = { version = "7.1.3" }
 ordered-float = { version = "4.2.1" }
 humantime = { version = "2.1.0" }
->>>>>>> e8074301
 
 
 [dev-dependencies]
